defmodule Janus.Connection.Transaction do
  @moduledoc false
  alias Janus.DateTimeUtils

  @transaction_length 32
  @insert_tries 5

  @type call_type :: :keep_alive | :async_request | :sync_request

  require Logger
  # We use duplicate_bag as we ensure key uniqueness by ourselves and it is faster.
  # See https://www.phoenixframework.org/blog/the-road-to-2-million-websocket-connections
  @spec init_transaction_call_table(atom()) :: :ets.tab()
  def init_transaction_call_table(pending_calls_table \\ :pending_calls) do
    :ets.new(pending_calls_table, [:duplicate_bag, :private])
  end

  @spec insert_transaction(
          :ets.tab(),
          GenServer.from(),
          integer,
          call_type,
          DateTime.t(),
          integer,
          (non_neg_integer -> binary)
        ) :: binary

  def insert_transaction(
        pending_calls_table,
        from,
        timeout,
<<<<<<< HEAD
        type,
        timestamp \\ DateTime.utc_now(),
=======
        timestamp \\ DateTimeUtils.utc_now(),
>>>>>>> 81283f80
        tries \\ @insert_tries,
        transaction_generator \\ &:crypto.strong_rand_bytes/1
      )

  def insert_transaction(
        pending_calls_table,
        from,
        timeout,
        type,
        timestamp,
        tries,
        transaction_generator
      )
      when tries > 0 do
    transaction = generate_transaction!(transaction_generator)
    expires = expires_at(timestamp, timeout)

    if :ets.insert_new(pending_calls_table, {transaction, from, expires, type}) do
      transaction
    else
      "[#{__MODULE__} #{inspect(self())}] Generated already existing transaction: #{transaction}"
      |> Logger.warn()

      insert_transaction(
        pending_calls_table,
        from,
        timeout,
        type,
        timestamp,
        tries - 1,
        transaction_generator
      )
    end
  end

  def insert_transaction(_pending_calls_table, _from, _timeout, _type, _timestamp, 0, _generator),
    do: raise("Could not insert transaction")

  defp expires_at(timestamp, timeout) do
    timestamp
    |> DateTime.add(timeout, :millisecond)
    |> DateTime.to_unix(:millisecond)
  end

  # Generates a transaction ID for the payload and ensures that it is unused
  @spec generate_transaction!((non_neg_integer -> binary)) :: binary
  defp generate_transaction!(transaction_generator) do
    transaction_generator.(@transaction_length) |> Base.encode64()
  end

  @spec transaction_status(:ets.tab(), binary, DateTime.t()) ::
<<<<<<< HEAD
          {:error, :outdated | :unknown_transaction} | {:ok, {GenServer.from(), call_type}}
  def transaction_status(pending_calls_table, transaction, timestamp \\ DateTime.utc_now()) do
=======
          {:error, :outdated | :unknown_transaction} | {:ok, GenServer.from()}
  def transaction_status(pending_calls_table, transaction, timestamp \\ DateTimeUtils.utc_now()) do
>>>>>>> 81283f80
    case :ets.lookup(pending_calls_table, transaction) do
      [{_transaction, from, expires_at, type}] ->
        if timestamp |> DateTime.to_unix(:millisecond) > expires_at do
          {:error, :outdated}
        else
          {:ok, {from, type}}
        end

      [] ->
        {:error, :unknown_transaction}
    end
  end

  @spec cleanup_old_transactions(:ets.tab(), DateTime.t()) :: boolean
  def cleanup_old_transactions(pending_calls_table, timestamp \\ DateTimeUtils.utc_now()) do
    require Ex2ms
    timestamp = timestamp |> DateTime.to_unix(:millisecond)

    match_spec =
      Ex2ms.fun do
        {_transaction, _from, expires_at, _type} -> expires_at < ^timestamp
      end

    case :ets.select_delete(pending_calls_table, match_spec) do
      0 ->
        Logger.debug("[#{__MODULE__} #{inspect(self())}] Cleanup: no outdated transactions found")
        false

      count ->
        "[#{__MODULE__} #{inspect(self())}] Cleanup: cleaned up #{count} outdated transaction(s)"
        |> Logger.warn()

        true
    end
  end

  @spec handle_transaction({:ok, any} | {:error, any}, binary, :ets.tab()) :: :ok
  def handle_transaction(
        response,
        transaction,
        pending_calls_table,
        timestamp \\ DateTimeUtils.utc_now()
      ) do
    transaction_status = transaction_status(pending_calls_table, transaction, timestamp)

    case transaction_status do
      {:ok, {from, type}} ->
        if should_delete?(response, type) do
          GenServer.reply(from, response)
          :ets.delete(pending_calls_table, transaction)
        end

      {:error, :outdated} ->
        :ets.delete(pending_calls_table, transaction)

      {:error, :unknown_transaction} ->
        # NOOP
        nil
    end

    call_result =
      case response do
        {:ok, _} -> "OK"
        {:error, _} -> "ERROR"
      end

    log_transaction_status(transaction_status, transaction, response, call_result)
  end

  defp log_transaction_status({:ok, _from}, transaction, data, call_result) do
    "[#{__MODULE__} #{inspect(self())}] Call #{call_result}: transaction = #{inspect(transaction)}, data = #{
      inspect(data)
    }"
    |> Logger.debug()
  end

  defp log_transaction_status({:error, reason}, transaction, data, call_result) do
    "[#{__MODULE__} #{inspect(self())}] Received #{call_result} reply to the #{reason} call: transaction = #{
      inspect(transaction)
    }, data = #{inspect(data)}"
    |> Logger.warn()
  end

  defp should_delete?(response, type)
  defp should_delete?({:ok, %{"janus" => "ack"}}, :async_request), do: false
  defp should_delete?(_, _), do: true
end<|MERGE_RESOLUTION|>--- conflicted
+++ resolved
@@ -29,12 +29,8 @@
         pending_calls_table,
         from,
         timeout,
-<<<<<<< HEAD
         type,
-        timestamp \\ DateTime.utc_now(),
-=======
         timestamp \\ DateTimeUtils.utc_now(),
->>>>>>> 81283f80
         tries \\ @insert_tries,
         transaction_generator \\ &:crypto.strong_rand_bytes/1
       )
@@ -86,13 +82,8 @@
   end
 
   @spec transaction_status(:ets.tab(), binary, DateTime.t()) ::
-<<<<<<< HEAD
           {:error, :outdated | :unknown_transaction} | {:ok, {GenServer.from(), call_type}}
-  def transaction_status(pending_calls_table, transaction, timestamp \\ DateTime.utc_now()) do
-=======
-          {:error, :outdated | :unknown_transaction} | {:ok, GenServer.from()}
   def transaction_status(pending_calls_table, transaction, timestamp \\ DateTimeUtils.utc_now()) do
->>>>>>> 81283f80
     case :ets.lookup(pending_calls_table, transaction) do
       [{_transaction, from, expires_at, type}] ->
         if timestamp |> DateTime.to_unix(:millisecond) > expires_at do
