defmodule Janus.Connection do
  @moduledoc """
  Creates and keeps active connection with Janus Gateway, sends and
  handles messages specific to the gateway and its plugins.

  Module can take advantage of different transports and handler modules.
  All the interaction is done via `Janus.Connection.call/3` function.
  """

  use GenServer
  use Bunch
  require Record
  require Logger

  alias Janus.Connection.Transaction

  @default_timeout 5000
  @cleanup_interval 60000

  @type t :: GenServer.server()

  Record.defrecordp(:state,
    transport_module: nil,
    transport_state: nil,
    handler_module: nil,
    handler_state: nil,
    pending_calls_table: nil
  )

  @doc """
  Starts the new connection to the gateway and links it to the current
  process. The connection is transport-agnostic. The gateway supports
  multiple means of accessing its API and this module can use any of them.

  ## Arguments

  * `transport_module` - a module that implements `Janus.Transport`
    behaviour, responsible for handling the actual data flow to and from
    the gateway,
  * `transport_args` - a transport module-specific argument that will be
    passed to the `c:Janus.Transport.connect/1` callback.
  * `handler_module` - a module that implements `Janus.Handler`
    behaviour, responsible for handling the callbacks sent from the gateway,
  * `handler_args` - a handler module-specific argument that will be
    passed to the `c:Janus.Handler.init/1` callback.
  * `options` - process options, as in `GenServer.start_link/3`.

  ## Return values

  Returns the same values as `GenServer.start_link/3`.
  """
  @spec start_link(module, any, module, any, GenServer.options()) :: GenServer.on_start()
  def start_link(transport_module, transport_args, handler_module, handler_args, options \\ []),
    do:
      do_start(
        :start_link,
        transport_module,
        transport_args,
        handler_module,
        handler_args,
        options
      )

  @doc """
  Works the same as `start_link/5` but does not link with the calling process.
  """
  @spec start(module, any, module, any, GenServer.options()) :: GenServer.on_start()
  def start(transport_module, transport_args, handler_module, handler_args, options \\ []),
    do: do_start(:start, transport_module, transport_args, handler_module, handler_args, options)

  defp do_start(method, transport_module, transport_args, handler_module, handler_args, options) do
    apply(GenServer, method, [
      __MODULE__,
      {transport_module, transport_args, handler_module, handler_args},
      options
    ])
  end

  @doc """
  Calls the gateway in synchronous manner.

  The underlying gateway API is asynchronous but that will wait until the reply
  is returned or until given timeout passes.

  See the [gateway's API documentation](https://janus.conf.meetecho.com/docs/rest.html)
  for list of valid payloads that can be sent.

  ## Arguments

  * `server` - a PID of the `Janus.Connection` process,
  * `payload` - a map that can be later safely serialized to JSON according to the
    gateway's API without the `transaction` key. It will be injected automatically
  * `timeout` - a valid timeout, in milliseconds.

  ## Return values

  On success it returns `{:ok, payload}`, where `payload` is a map that contains
  response as defined in the gateway API.

  On error it returns `{:error, reason}`.

  The reason might be:

  * `{:gateway, code, info}` - it means that the call itself succeeded but the
    gateway returned an error of the given code and info.
  """
  @spec call(GenServer.server(), map, timeout) :: {:ok, any} | {:error, any}
  def call(server, payload, timeout \\ @default_timeout) do
    GenServer.call(server, {:call, payload, timeout}, timeout)
  end

  @doc """
  Returns transport module.
  """
  @spec get_transport_module(GenServer.server()) :: any
  def get_transport_module(server) do
    GenServer.call(server, {:get_module, :transport})
  end

  @doc """
  Returns handler module.
  """
  @spec get_handler_module(GenServer.server()) :: any
  def get_handler_module(server) do
    GenServer.call(server, {:get_module, :handler})
  end

  # Callbacks

  @impl true
  def init({transport_module, transport_args, handler_module, handler_args}) do
    Logger.debug(
      "[#{__MODULE__} #{inspect(self())}] Init: transport_module = #{inspect(transport_module)}, handler_module = #{
        inspect(handler_module)
      }"
    )

    withl handler: {:ok, handler_state} <- handler_module.init(handler_args),
          connect: {:ok, transport_state} <- transport_module.connect(transport_args) do
      pending_calls_table = Transaction.init_transaction_call_table()

      Process.send_after(self(), :cleanup, @cleanup_interval)

      {:ok,
       state(
         transport_module: transport_module,
         transport_state: transport_state,
         handler_module: handler_module,
         handler_state: handler_state,
         pending_calls_table: pending_calls_table
       )}
    else
      handler: {:error, reason} ->
        {:stop, {:handler, reason}}

      connect: {:error, reason} ->
        {:stop, {:connect, reason}}
    end
  end

  @impl true
  def handle_call(
        {:call, payload, timeout},
        from,
        state(
          transport_module: transport_module,
          transport_state: transport_state,
          pending_calls_table: pending_calls_table
        ) = state
      ) do
    transaction = Transaction.insert_transaction(pending_calls_table, from, timeout)
    payload_with_transaction = Map.put(payload, :transaction, transaction)

    "[#{__MODULE__} #{inspect(self())}] Call: transaction = #{inspect(transaction)}, payload = #{
      inspect(payload)
    }"
    |> Logger.debug()

    case transport_module.send(payload_with_transaction, timeout, transport_state) do
      {:ok, new_transport_state} ->
        {:noreply, state(state, transport_state: new_transport_state)}

      {:error, reason} ->
        "[#{__MODULE__} #{inspect(self())}] Transport send error: reason = #{inspect(reason)}"
        |> Logger.error()

        # TODO check if this is correct return value
        {:stop, {:call, reason}, state}
    end
  end

  def handle_call({:get_module, :transport}, _from, state(transport_module: module) = state) do
    {:reply, module, state}
  end

  def handle_call({:get_module, :handler}, _from, state(handler_module: module) = state) do
    {:reply, module, state}
  end

  @impl true
  def handle_info(:cleanup, state(pending_calls_table: pending_calls_table) = s) do
    Transaction.cleanup_old_transactions(pending_calls_table)

    Process.send_after(self(), :cleanup, @cleanup_interval)
    {:noreply, state}
  end

  def handle_info(
        message,
        state(transport_module: transport_module, transport_state: transport_state) = s
      ) do
    case transport_module.handle_info(message, transport_state) do
      {:ok, new_transport_state} ->
        {:noreply, state(s, transport_state: new_transport_state)}

      {:ok, payload, new_transport_state} ->
        "[#{__MODULE__} #{inspect(self())}] Received payload: payload = #{inspect(payload)}"
        |> Logger.debug()

        case handle_payload(payload, s) do
          {:ok, new_state} ->
            {:noreply, state(new_state, transport_state: new_transport_state)}
        end

      {:error, reason, new_transport_state} ->
        "[#{__MODULE__} #{inspect(self())}] Transport handle info error: reason = #{
          inspect(reason)
        }"
        |> Logger.error()

        # TODO check if this is correct return value
        {:stop, {:transport_handle_info, reason}, state(s, transport_state: new_transport_state)}
    end
  end

  # Helpers

  # Handles payload which is a success response to the call
  defp handle_payload(
         %{"janus" => "success", "transaction" => transaction} = response,
         state(pending_calls_table: pending_calls_table) = state
       ) do
    data = response["data"] || response["plugindata"]["data"]
    Transaction.handle_transaction({:ok, data}, transaction, pending_calls_table)
    {:ok, state}
  end

  defp handle_payload(
         %{"janus" => "ack", "transaction" => transaction} = payload,
         state(pending_calls_table: pending_calls_table) = state
       ) do
    Transaction.handle_transaction({:ok, %{"janus" => "ack"}}, transaction, pending_calls_table)
    {:ok, state}
  end

  # Handles payload which is an error response to the call
  defp handle_payload(
         %{
           "janus" => "error",
           "transaction" => transaction,
           "error" => %{"code" => code, "reason" => reason}
         },
         state(pending_calls_table: pending_calls_table) = state
       ) do
    result = {:error, {:gateway, code, reason}}
    Transaction.handle_transaction(result, transaction, pending_calls_table)

    {:ok, state}
  end

  # Handles notification about session timeout
  defp handle_payload(
         %{"janus" => "timeout", "session_id" => session_id},
         state(handler_module: handler_module, handler_state: handler_state) = s
       ) do
    Logger.warn("[#{__MODULE__} #{inspect(self())}] Timeout: session_id = #{inspect(session_id)}")

    case handler_module.handle_timeout(session_id, handler_state) do
      {:noreply, new_handler_state} ->
        {:ok, state(s, handler_state: new_handler_state)}
    end
  end

  # Handles notification about plugin being detached from the session
  defp handle_payload(
         %{"janus" => "detached", "session_id" => session_id, "sender" => sender},
         state(handler_module: handler_module, handler_state: handler_state) = s
       ) do
    "[#{__MODULE__} #{inspect(self())}] Detached: session_id = #{inspect(session_id)}, sender = #{
      inspect(sender)
    }"
    |> Logger.info()

    case handler_module.handle_detached(session_id, sender, handler_state) do
      {:noreply, new_handler_state} ->
        {:ok, state(s, handler_state: new_handler_state)}
    end
  end

  # Handle event created
  defp handle_payload(
         %{
           "emitter" => emitter,
           "event" => %{"name" => "created", "transport" => transport},
           "session_id" => session_id,
           "timestamp" => timestamp,
           "type" => 1
         },
         state(handler_module: handler_module, handler_state: handler_state) = s
       ) do
    case handler_module.handle_created(
           session_id,
           transport,
           emitter,
           DateTime.from_unix!(timestamp, :microsecond),
           handler_state
         ) do
      {:noreply, new_handler_state} ->
        {:ok, state(s, handler_state: new_handler_state)}
    end
  end

  # Handle event attached
  defp handle_payload(
         %{
           "emitter" => emitter,
           "event" => %{"name" => "attached", "opaque_id" => _opaque_id, "plugin" => plugin},
           "handle_id" => plugin_handle_id,
           "opaque_id" => opaque_id,
           "session_id" => session_id,
           "timestamp" => timestamp,
           "type" => 2
         },
         state(handler_module: handler_module, handler_state: handler_state) = s
       ) do
    case handler_module.handle_attached(
           session_id,
           plugin,
           plugin_handle_id,
           emitter,
           opaque_id,
           DateTime.from_unix!(timestamp, :microsecond),
           handler_state
         ) do
      {:noreply, new_handler_state} ->
        {:ok, state(s, handler_state: new_handler_state)}
    end
  end

  # Handle event WebRTC UP
  defp handle_payload(
         %{
           "emitter" => emitter,
           "event" => %{"connection" => "webrtcup"},
           "handle_id" => plugin_handle_id,
           "opaque_id" => opaque_id,
           "session_id" => session_id,
           "subtype" => 6,
           "type" => 16,
           "timestamp" => timestamp
         },
         state(handler_module: handler_module, handler_state: handler_state) = s
       ) do
    case handler_module.handle_webrtc_up(
           session_id,
           plugin_handle_id,
           emitter,
           opaque_id,
           DateTime.from_unix!(timestamp, :microsecond),
           handler_state
         ) do
      {:noreply, new_handler_state} ->
        {:ok, state(s, handler_state: new_handler_state)}
    end
  end

  # Handle event media receiving for audio
  defp handle_payload(
         %{
           "emitter" => emitter,
           "event" => %{"media" => "audio", "receiving" => receiving},
           "handle_id" => plugin_handle_id,
           "opaque_id" => opaque_id,
           "session_id" => session_id,
           "subtype" => 1,
           "timestamp" => timestamp,
           "type" => 32
         },
         state(handler_module: handler_module, handler_state: handler_state) = s
       ) do
    case handler_module.handle_audio_receiving(
           session_id,
           plugin_handle_id,
           emitter,
           opaque_id,
           receiving,
           DateTime.from_unix!(timestamp, :microsecond),
           handler_state
         ) do
      {:noreply, new_handler_state} ->
        {:ok, state(s, handler_state: new_handler_state)}
    end
  end

  # Handle event media receiving for video
  defp handle_payload(
         %{
           "emitter" => emitter,
           "event" => %{"media" => "video", "receiving" => receiving},
           "handle_id" => plugin_handle_id,
           "opaque_id" => opaque_id,
           "session_id" => session_id,
           "subtype" => 1,
           "timestamp" => timestamp,
           "type" => 32
         },
         state(handler_module: handler_module, handler_state: handler_state) = s
       ) do
    case handler_module.handle_video_receiving(
           session_id,
           plugin_handle_id,
           emitter,
           opaque_id,
           receiving,
           DateTime.from_unix!(timestamp, :microsecond),
           handler_state
         ) do
      {:noreply, new_handler_state} ->
        {:ok, state(s, handler_state: new_handler_state)}
    end
  end

  # Handles event without subtype FIXME
  defp handle_payload(
         %{"emitter" => emitter, "event" => event, "type" => type, "timestamp" => timestamp},
         state(handler_module: _handler_module, handler_state: _handler_state) = s
       ) do
<<<<<<< HEAD
    "[#{__MODULE__} #{inspect(self())}] Event: emitter = #{inspect(emitter)}, event = #{
      inspect(event)
    }, type = #{inspect(type)}, timestamp = #{inspect(timestamp)}"
    |> Logger.debug()
=======
    Logger.warn(
      "[#{__MODULE__} #{inspect(self())}] Received unknown event: emitter = #{inspect(emitter)}, event = #{
        inspect(event)
      }, type = #{inspect(type)}, timestamp = #{inspect(timestamp)}"
    )
>>>>>>> 41bb3eaa

    {:ok, s}
  end

  # Monitor/Admin API payloads

  ## Handle list_sessions payload
  defp handle_payload(
         %{"janus" => "success", "transaction" => transaction, "sessions" => _sessions} = msg,
         state
       ) do
    handle_successful_payload(transaction, msg, state)
  end

  ## Handle list_handles payload
  defp handle_payload(
         %{"janus" => "success", "transaction" => transaction, "handles" => _handles} = msg,
         state
       ) do
    handle_successful_payload(transaction, msg, state)
  end

  ## Handle handle_info payload
  defp handle_payload(
         %{
           "janus" => "success",
           "transaction" => transaction,
           "session_id" => _session_id,
           "handle_id" => _handle_id,
           "info" => _info
         } = msg,
         state
       ) do
    handle_successful_payload(transaction, msg, state)
  end

  # Payloads related to the events might come batched in lists, handle them recursively
  defp handle_payload([head | tail], s) do
    case handle_payload(head, s) do
      {:ok, new_state} ->
        handle_payload(tail, new_state)
    end
  end

  defp handle_payload([], s) do
    {:ok, s}
  end

  # Handle all successes
  defp handle_payload(
         %{
           "janus" => "success",
           "transaction" => transaction
         } = payload,
         state
       ) do
    handle_successful_payload(transaction, payload, state)
  end

  # Catch-all
  defp handle_payload(payload, s) do
    "[#{__MODULE__} #{inspect(self())}] Received unhandled payload: payload = #{inspect(payload)}"
    |> Logger.warn()

    {:ok, s}
  end
end<|MERGE_RESOLUTION|>--- conflicted
+++ resolved
@@ -435,18 +435,11 @@
          %{"emitter" => emitter, "event" => event, "type" => type, "timestamp" => timestamp},
          state(handler_module: _handler_module, handler_state: _handler_state) = s
        ) do
-<<<<<<< HEAD
+
     "[#{__MODULE__} #{inspect(self())}] Event: emitter = #{inspect(emitter)}, event = #{
       inspect(event)
     }, type = #{inspect(type)}, timestamp = #{inspect(timestamp)}"
-    |> Logger.debug()
-=======
-    Logger.warn(
-      "[#{__MODULE__} #{inspect(self())}] Received unknown event: emitter = #{inspect(emitter)}, event = #{
-        inspect(event)
-      }, type = #{inspect(type)}, timestamp = #{inspect(timestamp)}"
-    )
->>>>>>> 41bb3eaa
+    |> Logger.warn()
 
     {:ok, s}
   end
