defmodule Janus.Connection do
  use GenServer
  use Bunch
  # use Bitwise
  require Record
  require Logger

  alias Janus.Connection.Transaction

  @default_timeout 5000
  @cleanup_interval 60000

  @type t :: GenServer.server()

  Record.defrecordp(:state,
    transport_module: nil,
    transport_state: nil,
    handler_module: nil,
    handler_state: nil,
    pending_calls_table: nil
  )

  @doc """
  Starts the new connection to the gateway and links it to the current
  process. The connection is transport-agnostic. The gateway supports
  multiple means of accesing its API and this module can use any of them.

  ## Arguments

  * `transport_module` - a module that implements `Janus.Transport`
    behaviour, responsible for handling the actual data flow to and from
    the gateway,
  * `transport_args` - a transport module-specific argument that will be
    passed to the `c:Janus.Transport.connect/1` callback.
  * `handler_module` - a module that implements `Janus.Handler`
    behaviour, responsible for handling the callbacks sent from the gateway,
  * `handler_args` - a handler module-specific argument that will be
    passed to the `c:Janus.Handler.init/1` callback.
  * `options` - process options, as in `GenServer.start_link/3`.

  ## Return values

  Returns the same values as `GenServer.start_link/3`.
  """
  @spec start_link(module, any, module, any, GenServer.options()) :: GenServer.on_start()
  def start_link(transport_module, transport_args, handler_module, handler_args, options \\ []),
    do:
      do_start(
        :start_link,
        transport_module,
        transport_args,
        handler_module,
        handler_args,
        options
      )

  @doc """
  Works the same as `start_link/5` but does not link with the calling process.
  """
  @spec start(module, any, module, any, GenServer.options()) :: GenServer.on_start()
  def start(transport_module, transport_args, handler_module, handler_args, options \\ []),
    do: do_start(:start, transport_module, transport_args, handler_module, handler_args, options)

  defp do_start(method, transport_module, transport_args, handler_module, handler_args, options) do
    apply(GenServer, method, [
      __MODULE__,
      {transport_module, transport_args, handler_module, handler_args},
      options
    ])
  end

  @doc """
  Calls the gateway in synchronous manner.

  The underlying gateway API is asynchronous but that will wait until the reply
  is returned or until given timeout passes.

  See the [gateway's API documentation](https://janus.conf.meetecho.com/docs/rest.html)
  for list of valid payloads that can be sent.

  ## Arguments

  * `server` - a PID of the `Janus.Connection` process,
  * `payload` - a map that can be later safely serialized to JSON according to the
    gateway's API without the `transaction` key. It will be injected automatically
  * `timeout` - a valid timeout, in milliseconds.

  ## Return values

  On success it returns `{:ok, payload}`, where `payload` is a map that contains
  response as defined in the gateway API.

  On error it returns `{:error, reason}`.

  The reason might be:

  * `{:gateway, code, info}` - it means that the call itself succeded but the
    gateway returned an error of the given code and info.
  """
  @spec call(GenServer.server(), map, timeout) :: {:ok, any} | {:error, any}
  def call(server, payload, timeout \\ @default_timeout) do
    GenServer.call(server, {:call, payload, timeout}, timeout)
  end

  @doc """
  Returns transport module.
  """
  @spec get_transport_module(Genserver.server()) :: any
  def get_transport_module(server) do
    GenServer.call(server, {:get_module, :transport})
  end

  @doc """
  Returns handler module.
  """
  @spec get_handler_module(Genserver.server()) :: any
  def get_handler_module(server) do
    GenServer.call(server, {:get_module, :handler})
  end

  # Callbacks

  @impl true
  def init({transport_module, transport_args, handler_module, handler_args}) do
    Logger.debug(
      "[#{__MODULE__} #{inspect(self())}] Init: transport_module = #{inspect(transport_module)}, handler_module = #{
        inspect(handler_module)
      }"
    )

    withl handler: {:ok, handler_state} <- handler_module.init(handler_args),
          connect: {:ok, transport_state} <- transport_module.connect(transport_args) do
      pending_calls_table = Transaction.init_transaction_call_table()

      Process.send_after(self(), :cleanup, @cleanup_interval)

      {:ok,
       state(
         transport_module: transport_module,
         transport_state: transport_state,
         handler_module: handler_module,
         handler_state: handler_state,
         pending_calls_table: pending_calls_table
       )}
    else
      handler: {:error, reason} ->
        {:stop, {:handler, reason}}

      connect: {:error, reason} ->
        {:stop, {:connect, reason}}
    end
  end

  @impl true
  def handle_call(
        {:call, payload, timeout},
        from,
        state(
          transport_module: transport_module,
          transport_state: transport_state,
          pending_calls_table: pending_calls_table
        ) = state
      ) do
    transaction = Transaction.insert_transaction(pending_calls_table, from, timeout)
    payload_with_transaction = Map.put(payload, :transaction, transaction)

    "[#{__MODULE__} #{inspect(self())}] Call: transaction = #{inspect(transaction)}, payload = #{
      inspect(payload)
    }"
    |> Logger.debug()

    case transport_module.send(payload_with_transaction, timeout, transport_state) do
      {:ok, new_transport_state} ->
<<<<<<< HEAD
        {:noreply, state(s, transport_state: new_transport_state)}
=======
        expires_at =
          DateTime.utc_now()
          |> DateTime.add(timeout, :millisecond)
          |> DateTime.to_unix(:millisecond)

        :ets.insert(pending_calls_table, {transaction, from, expires_at})
        {:noreply, state(state, transport_state: new_transport_state)}
>>>>>>> 1f71c7a4

      {:error, reason} ->
        "[#{__MODULE__} #{inspect(self())}] Transport send error: reason = #{inspect(reason)}"
        |> Logger.error()

        # TODO check if this is correct return value
        {:stop, {:call, reason}, state}
    end
  end

  def handle_call({:get_module, :transport}, _from, state(transport_module: module) = state) do
    {:reply, module, state}
  end

  def handle_call({:get_module, :handler}, _from, state(handler_module: module) = state) do
    {:reply, module, state}
  end

  @impl true
<<<<<<< HEAD
  def handle_info(:cleanup, state(pending_calls_table: pending_calls_table) = s) do
    Transaction.cleanup_old_transactions(pending_calls_table)
=======
  def handle_info(:cleanup, state(pending_calls_table: pending_calls_table) = state) do
    require Ex2ms
    now = DateTime.utc_now() |> DateTime.to_unix(:millisecond)

    match_spec =
      Ex2ms.fun do
        {_transaction, _from, expires_at} -> expires_at > ^now
      end

    case :ets.select_delete(pending_calls_table, match_spec) do
      0 ->
        Logger.debug("[#{__MODULE__} #{inspect(self())}] Cleanup: no outdated transactions found")

      count ->
        Logger.debug(
          "[#{__MODULE__} #{inspect(self())}] Cleanup: cleaned up #{count} outdated transaction(s)"
        )
    end

>>>>>>> 1f71c7a4
    Process.send_after(self(), :cleanup, @cleanup_interval)
    {:noreply, state}
  end

  def handle_info(
        message,
        state(transport_module: transport_module, transport_state: transport_state) = s
      ) do
    case transport_module.handle_info(message, transport_state) do
      {:ok, new_transport_state} ->
        {:noreply, state(s, transport_state: new_transport_state)}

      {:ok, payload, new_transport_state} ->
        "[#{__MODULE__} #{inspect(self())}] Received payload: payload = #{inspect(payload)}"
        |> Logger.debug()

        case handle_payload(payload, s) do
          {:ok, new_state} ->
            {:noreply, state(new_state, transport_state: new_transport_state)}
        end

      {:error, reason, new_transport_state} ->
        "[#{__MODULE__} #{inspect(self())}] Transport handle info error: reason = #{
          inspect(reason)
        }"
        |> Logger.error()

        # TODO check if this is correct return value
        {:stop, {:transport_handle_info, reason}, state(s, transport_state: new_transport_state)}
    end
  end

  # Helpers

  # Handles payload which is a success response to the call
  defp handle_payload(
<<<<<<< HEAD
         %{"janus" => "success", "transaction" => transaction} = response,
         state(pending_calls_table: pending_calls_table) = state
=======
         %{"janus" => "success", "transaction" => transaction, "data" => data},
         state
       ) do
    handle_successful_payload(transaction, data, state)
  end

  defp handle_payload(%{"janus" => "ack", "transaction" => transaction} = payload, state) do
    handle_successful_payload(transaction, payload, state)
  end

  defp handle_payload(
         %{
           "janus" => "success",
           "transaction" => transaction,
           "plugindata" => %{
             "data" => data,
             "plugin" => _plugin
           }
         },
         state
>>>>>>> 1f71c7a4
       ) do
    data = response["data"] || response["plugindata"]["data"]
    Transaction.handle_transaction({:ok, data}, transaction, pending_calls_table)
    {:ok, state}
  end

  # Handles payload which is an error response to the call
  defp handle_payload(
         %{
           "janus" => "error",
           "transaction" => transaction,
           "error" => %{"code" => code, "reason" => reason}
         },
         state(pending_calls_table: pending_calls_table) = state
       ) do
    result = {:error, {:gateway, code, reason}}
    Transaction.handle_transaction(result, transaction, pending_calls_table)

    {:ok, state}
  end

  # Handles notification about session timeout
  defp handle_payload(
         %{"janus" => "timeout", "session_id" => session_id},
         state(handler_module: handler_module, handler_state: handler_state) = s
       ) do
    Logger.warn("[#{__MODULE__} #{inspect(self())}] Timeout: session_id = #{inspect(session_id)}")

    case handler_module.handle_timeout(session_id, handler_state) do
      {:noreply, new_handler_state} ->
        {:ok, state(s, handler_state: new_handler_state)}
    end
  end

  # Handles notification about plugin being detached from the session
  defp handle_payload(
         %{"janus" => "detached", "session_id" => session_id, "sender" => sender},
         state(handler_module: handler_module, handler_state: handler_state) = s
       ) do
    "[#{__MODULE__} #{inspect(self())}] Detached: session_id = #{inspect(session_id)}, sender = #{
      inspect(sender)
    }"
    |> Logger.info()

    case handler_module.handle_detached(session_id, sender, handler_state) do
      {:noreply, new_handler_state} ->
        {:ok, state(s, handler_state: new_handler_state)}
    end
  end

  # Handle event created
  defp handle_payload(
         %{
           "emitter" => emitter,
           "event" => %{"name" => "created", "transport" => transport},
           "session_id" => session_id,
           "timestamp" => timestamp,
           "type" => 1
         },
         state(handler_module: handler_module, handler_state: handler_state) = s
       ) do
    case handler_module.handle_created(
           session_id,
           transport,
           emitter,
           DateTime.from_unix!(timestamp, :microsecond),
           handler_state
         ) do
      {:noreply, new_handler_state} ->
        {:ok, state(s, handler_state: new_handler_state)}
    end
  end

  # Handle event attached
  defp handle_payload(
         %{
           "emitter" => emitter,
           "event" => %{"name" => "attached", "opaque_id" => _opaque_id, "plugin" => plugin},
           "handle_id" => plugin_handle_id,
           "opaque_id" => opaque_id,
           "session_id" => session_id,
           "timestamp" => timestamp,
           "type" => 2
         },
         state(handler_module: handler_module, handler_state: handler_state) = s
       ) do
    case handler_module.handle_attached(
           session_id,
           plugin,
           plugin_handle_id,
           emitter,
           opaque_id,
           DateTime.from_unix!(timestamp, :microsecond),
           handler_state
         ) do
      {:noreply, new_handler_state} ->
        {:ok, state(s, handler_state: new_handler_state)}
    end
  end

  # Handle event WebRTC UP
  defp handle_payload(
         %{
           "emitter" => emitter,
           "event" => %{"connection" => "webrtcup"},
           "handle_id" => plugin_handle_id,
           "opaque_id" => opaque_id,
           "session_id" => session_id,
           "subtype" => 6,
           "type" => 16,
           "timestamp" => timestamp
         },
         state(handler_module: handler_module, handler_state: handler_state) = s
       ) do
    case handler_module.handle_webrtc_up(
           session_id,
           plugin_handle_id,
           emitter,
           opaque_id,
           DateTime.from_unix!(timestamp, :microsecond),
           handler_state
         ) do
      {:noreply, new_handler_state} ->
        {:ok, state(s, handler_state: new_handler_state)}
    end
  end

  # Handle event media receiving for audio
  defp handle_payload(
         %{
           "emitter" => emitter,
           "event" => %{"media" => "audio", "receiving" => receiving},
           "handle_id" => plugin_handle_id,
           "opaque_id" => opaque_id,
           "session_id" => session_id,
           "subtype" => 1,
           "timestamp" => timestamp,
           "type" => 32
         },
         state(handler_module: handler_module, handler_state: handler_state) = s
       ) do
    case handler_module.handle_audio_receiving(
           session_id,
           plugin_handle_id,
           emitter,
           opaque_id,
           receiving,
           DateTime.from_unix!(timestamp, :microsecond),
           handler_state
         ) do
      {:noreply, new_handler_state} ->
        {:ok, state(s, handler_state: new_handler_state)}
    end
  end

  # Handle event media receiving for video
  defp handle_payload(
         %{
           "emitter" => emitter,
           "event" => %{"media" => "video", "receiving" => receiving},
           "handle_id" => plugin_handle_id,
           "opaque_id" => opaque_id,
           "session_id" => session_id,
           "subtype" => 1,
           "timestamp" => timestamp,
           "type" => 32
         },
         state(handler_module: handler_module, handler_state: handler_state) = s
       ) do
    case handler_module.handle_video_receiving(
           session_id,
           plugin_handle_id,
           emitter,
           opaque_id,
           receiving,
           DateTime.from_unix!(timestamp, :microsecond),
           handler_state
         ) do
      {:noreply, new_handler_state} ->
        {:ok, state(s, handler_state: new_handler_state)}
    end
  end

  # Handles event without subtype FIXME
  defp handle_payload(
         %{"emitter" => emitter, "event" => event, "type" => type, "timestamp" => timestamp},
         state(handler_module: _handler_module, handler_state: _handler_state) = s
       ) do
    "[#{__MODULE__} #{inspect(self())}] Event: emitter = #{inspect(emitter)}, event = #{
      inspect(event)
    }, type = #{inspect(type)}, timestamp = #{inspect(timestamp)}"
    |> Logger.debug()

    {:ok, s}
    # case handler_module.handle_detached(session_id, sender, handler_state) do
    #   {:noreply, new_handler_state} ->
    #     {:ok, state(s, handler_state: new_handler_state)}
    # end
  end

  # Payloads related to the events might come batched in lists, handle them recusively
  defp handle_payload([head | tail], s) do
    case handle_payload(head, s) do
      {:ok, new_state} ->
        handle_payload(tail, new_state)
    end
  end

  defp handle_payload([], s) do
    {:ok, s}
  end

  # Catch-all
  defp handle_payload(payload, s) do
    "[#{__MODULE__} #{inspect(self())}] Received unhandled payload: payload = #{inspect(payload)}"
    |> Logger.warn()

    {:ok, s}
  end
end<|MERGE_RESOLUTION|>--- conflicted
+++ resolved
@@ -171,17 +171,7 @@
 
     case transport_module.send(payload_with_transaction, timeout, transport_state) do
       {:ok, new_transport_state} ->
-<<<<<<< HEAD
         {:noreply, state(s, transport_state: new_transport_state)}
-=======
-        expires_at =
-          DateTime.utc_now()
-          |> DateTime.add(timeout, :millisecond)
-          |> DateTime.to_unix(:millisecond)
-
-        :ets.insert(pending_calls_table, {transaction, from, expires_at})
-        {:noreply, state(state, transport_state: new_transport_state)}
->>>>>>> 1f71c7a4
 
       {:error, reason} ->
         "[#{__MODULE__} #{inspect(self())}] Transport send error: reason = #{inspect(reason)}"
@@ -201,30 +191,9 @@
   end
 
   @impl true
-<<<<<<< HEAD
   def handle_info(:cleanup, state(pending_calls_table: pending_calls_table) = s) do
     Transaction.cleanup_old_transactions(pending_calls_table)
-=======
-  def handle_info(:cleanup, state(pending_calls_table: pending_calls_table) = state) do
-    require Ex2ms
-    now = DateTime.utc_now() |> DateTime.to_unix(:millisecond)
-
-    match_spec =
-      Ex2ms.fun do
-        {_transaction, _from, expires_at} -> expires_at > ^now
-      end
-
-    case :ets.select_delete(pending_calls_table, match_spec) do
-      0 ->
-        Logger.debug("[#{__MODULE__} #{inspect(self())}] Cleanup: no outdated transactions found")
-
-      count ->
-        Logger.debug(
-          "[#{__MODULE__} #{inspect(self())}] Cleanup: cleaned up #{count} outdated transaction(s)"
-        )
-    end
-
->>>>>>> 1f71c7a4
+
     Process.send_after(self(), :cleanup, @cleanup_interval)
     {:noreply, state}
   end
@@ -261,34 +230,19 @@
 
   # Handles payload which is a success response to the call
   defp handle_payload(
-<<<<<<< HEAD
          %{"janus" => "success", "transaction" => transaction} = response,
          state(pending_calls_table: pending_calls_table) = state
-=======
-         %{"janus" => "success", "transaction" => transaction, "data" => data},
-         state
-       ) do
-    handle_successful_payload(transaction, data, state)
-  end
-
-  defp handle_payload(%{"janus" => "ack", "transaction" => transaction} = payload, state) do
-    handle_successful_payload(transaction, payload, state)
-  end
-
-  defp handle_payload(
-         %{
-           "janus" => "success",
-           "transaction" => transaction,
-           "plugindata" => %{
-             "data" => data,
-             "plugin" => _plugin
-           }
-         },
-         state
->>>>>>> 1f71c7a4
        ) do
     data = response["data"] || response["plugindata"]["data"]
     Transaction.handle_transaction({:ok, data}, transaction, pending_calls_table)
+    {:ok, state}
+  end
+  
+  defp handle_payload(
+         %{"janus" => "ack", "transaction" => transaction} = payload,
+         state(pending_calls_table: pending_calls_table) = state
+       ) do
+    Transaction.handle_transaction({:ok, %{"janus" => "ack"}}, transaction, pending_calls_table)
     {:ok, state}
   end
 
