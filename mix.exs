defmodule Janus.MixProject do
  use Mix.Project

  def project do
    [
      app: :elixir_janus,
      version: "0.1.0",
      elixir: "~> 1.10",
      start_permanent: Mix.env() == :prod,
      elixirc_paths: elixirc_paths(Mix.env()),
      deps: deps()
    ]
  end

  defp elixirc_paths(:test), do: ["lib", "test/support"]
  defp elixirc_paths(_), do: ["lib"]

  def application do
    [
      extra_applications: [:logger]
    ]
  end

  defp deps do
    [
      {:bunch, "~> 1.3"},
      {:ex2ms, "~> 1.0"},
<<<<<<< HEAD
      # Dev deps
      {:dialyxir, "~> 1.0", only: [:dev], runtime: false}
=======
      {:jason, "~> 1.2", only: :test},
      {:ex_doc, "~> 0.22", only: [:test, :dev], runtime: false}
>>>>>>> 1f71c7a4
    ]
  end
end<|MERGE_RESOLUTION|>--- conflicted
+++ resolved
@@ -25,13 +25,13 @@
     [
       {:bunch, "~> 1.3"},
       {:ex2ms, "~> 1.0"},
-<<<<<<< HEAD
+
       # Dev deps
-      {:dialyxir, "~> 1.0", only: [:dev], runtime: false}
-=======
+      {:dialyxir, "~> 1.0", only: [:dev], runtime: false},
+      
+      # Test deps
       {:jason, "~> 1.2", only: :test},
       {:ex_doc, "~> 0.22", only: [:test, :dev], runtime: false}
->>>>>>> 1f71c7a4
     ]
   end
 end