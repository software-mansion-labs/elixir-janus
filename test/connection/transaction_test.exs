--- conflicted
+++ resolved
@@ -29,11 +29,7 @@
 
   describe "Handles response for up to date request" do
     setup %{table: table} do
-<<<<<<< HEAD
-      [transaction: Transaction.insert_transaction(table, from(), 10000, :sync_request)]
-=======
-      [transaction: Transaction.insert_transaction(table, from(), 10000, @now)]
->>>>>>> 81283f80
+      [transaction: Transaction.insert_transaction(table, from(), 10000, :sync_request, @now)]
     end
 
     test "when result is a success", %{table: table, transaction: transaction} do
@@ -47,7 +43,8 @@
       assert_receive {@tag, ^response}
       assert logs =~ "Call OK:"
       # Ensure transaction is deleted
-      assert {:error, :unknown_transaction} == Transaction.transaction_status(table, transaction)
+      assert {:error, :unknown_transaction} ==
+               Transaction.transaction_status(table, transaction, @now)
     end
 
     test "when response is an error", %{table: table, transaction: transaction} do
@@ -66,9 +63,11 @@
       table: table,
       transaction: transaction
     } do
-      Transaction.handle_transaction({:ok, %{}}, transaction, table)
+      Transaction.handle_transaction({:ok, %{}}, transaction, table, @now)
       assert_receive {@tag, {:ok, _}}
-      assert {:error, :unknown_transaction} == Transaction.transaction_status(table, transaction)
+
+      assert {:error, :unknown_transaction} ==
+               Transaction.transaction_status(table, transaction, @now)
     end
   end
 
@@ -79,11 +78,7 @@
 
       logs =
         capture_log(fn ->
-<<<<<<< HEAD
-          assert Transaction.handle_transaction({:ok, %{}}, @test_transaction, table)
-=======
           Transaction.handle_transaction({:ok, %{}}, @test_transaction, table, @now)
->>>>>>> 81283f80
         end)
 
       refute_receive _
@@ -103,7 +98,7 @@
 
   describe "Handles async response" do
     setup %{table: table} do
-      [transaction: Transaction.insert_transaction(table, from(), 10000, :async_request)]
+      [transaction: Transaction.insert_transaction(table, from(), 10000, :async_request, @now)]
     end
 
     test "ignores ack", %{table: table, transaction: transaction} do
@@ -111,12 +106,12 @@
 
       logs =
         capture_log(fn ->
-          Transaction.handle_transaction(response, transaction, table)
+          Transaction.handle_transaction(response, transaction, table, @now)
         end)
 
       assert logs =~ "Call OK:"
       # Ensure transaction is deleted
-      assert {:ok, _} = Transaction.transaction_status(table, transaction)
+      assert {:ok, _} = Transaction.transaction_status(table, transaction, @now)
     end
 
     test "succesfully handles result", %{table: table, transaction: transaction} do
@@ -124,13 +119,14 @@
 
       logs =
         capture_log(fn ->
-          Transaction.handle_transaction(response, transaction, table)
+          Transaction.handle_transaction(response, transaction, table, @now)
         end)
 
       assert_receive {@tag, ^response}
       assert logs =~ "Call OK:"
       # Ensure transaction is deleted
-      assert {:error, :unknown_transaction} == Transaction.transaction_status(table, transaction)
+      assert {:error, :unknown_transaction} ==
+               Transaction.transaction_status(table, transaction, @now)
     end
   end
 
